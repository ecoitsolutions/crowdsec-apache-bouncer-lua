--- conflicted
+++ resolved
@@ -85,6 +85,7 @@
 After running the installation script, you **must** manually edit your Apache configuration to activate the bouncer. Add the following directives inside the relevant `<VirtualHost>` section(s) of your Apache configuration file (e.g., `/etc/httpd/conf.d/your-site.conf` on RHEL/CentOS or `/etc/apache2/sites-available/your-site.conf` on Debian/Ubuntu):
 
 
+
 ```apache
 <VirtualHost *:80>
     ServerName yourdomain.com
@@ -101,15 +102,16 @@
     # Other standard Apache directives...
 </VirtualHost>
 ```
-<<<<<<< HEAD
 
 ### Understanding `LuaHookAccessChecker`
 
-=======
+*Note: The `check_access` function is called implicitly by `mod_lua` during the access checker phase specified by `LuaHookAccessChecker`. 
+It receives the Apache request object (`r`) automatically, which contains client IP and other request details necessary for the bouncer's logic. 
+This hook runs early in the request cycle, before content generation, allowing malicious IPs to be blocked efficiently.*
+```
 
 ### Understanding `LuaHookAccessChecker`
 
->>>>>>> 39655803
 *Note: The `check_access` function is called implicitly by `mod_lua` during the access checker phase specified by `LuaHookAccessChecker`. 
 It receives the Apache request object (`r`) automatically, which contains client IP and other request details necessary for the bouncer's logic. 
 This hook runs early in the request cycle, before content generation, allowing malicious IPs to be blocked efficiently.*
@@ -131,9 +133,25 @@
     * RHEL/CentOS/Fedora: `sudo systemctl restart httpd`
 
 ✅ The bouncer should now be active for the configured virtual host(s).
+### Activating the Bouncer in Apache
+
+⚠️ Important: After adding the `LuaLoadFile` and `LuaHookAccessChecker` lines to your Apache configuration:
+
+1.  **Test your Apache configuration for syntax errors:**
+
+    * Debian/Ubuntu: `sudo apache2ctl configtest`
+    * RHEL/CentOS/Fedora: `sudo apachectl configtest`
+
+2.  **If the configuration test is successful, restart Apache to apply the changes:**
+
+    * Debian/Ubuntu: `sudo systemctl restart apache2`
+    * RHEL/CentOS/Fedora: `sudo systemctl restart httpd`
+
+✅ The bouncer should now be active for the configured virtual host(s).
 
 ---
 
+### File Descriptions
 ### File Descriptions
 
 #### 📄 Configuration File
@@ -145,8 +163,13 @@
     * `cache_ttl`: Cache duration (in seconds) for decisions (default: `60`). How long an IP's block/allow status is remembered before querying the LAPI again.
 
 #### Lua Script
+#### Lua Script
 
 * **Location:** `/usr/share/crowdsec-apache-bouncer/crowdsec_bouncer.lua`
+* **Functionality:** Contains the core logic executed by `mod_lua`. 
+It reads the configuration, implements the `check_access` function hooked by Apache, 
+queries the CrowdSec LAPI, manages the cache, logs actions, 
+and returns the appropriate HTTP status code (e.g., `403` for blocked IPs or allows Apache to continue processing).
 * **Functionality:** Contains the core logic executed by `mod_lua`. 
 It reads the configuration, implements the `check_access` function hooked by Apache, 
 queries the CrowdSec LAPI, manages the cache, logs actions, 
